--- conflicted
+++ resolved
@@ -1,18 +1,6 @@
-<<<<<<< HEAD
-[submodule "dramsim2"]
-	path = dramsim2
-	url = git@github.com:dramninjasUMD/DRAMSim2.git
 [submodule "riscv-tools"]
 	path = riscv-tools
 	url = git@github.com:ucb-bar/esp-tools.git
-[submodule "chisel"]
-	path = chisel2
-	url = https://github.com/ucb-bar/chisel.git
-=======
-[submodule "riscv-tools"]
-	path = riscv-tools
-	url = https://github.com/riscv/riscv-tools.git
->>>>>>> 5164f947
 [submodule "hardfloat"]
 	path = hardfloat
 	url = git@github.com:ucb-bar/berkeley-hardfloat.git
