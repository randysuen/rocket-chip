// See LICENSE for license details.

package rocketchip

import Chisel._
import cde.{Parameters, Field}
import junctions._
import uncore._
import rocket._
import rocket.Util._

/** Top-level parameters of RocketChip, values set in e.g. PublicConfigs.scala */

/** Number of tiles */
case object NTiles extends Field[Int]
/** Number of memory channels */
case object NMemoryChannels extends Field[Int]
/** Number of banks per memory channel */
case object NBanksPerMemoryChannel extends Field[Int]
/** Maximum number of banks per memory channel, when configurable */
case object MaxBanksPerMemoryChannel extends Field[Int]
/** Dynamic memory channel configurations */
case object MemoryChannelMuxConfigs extends Field[List[Int]]
/** Least significant bit of address used for bank partitioning */
case object BankIdLSB extends Field[Int]
/** Number of outstanding memory requests */
case object NOutstandingMemReqsPerChannel extends Field[Int]
/** Whether to use the slow backup memory port [VLSI] */
case object UseBackupMemoryPort extends Field[Boolean]
/** Whether to divide HTIF clock */
case object UseHtifClockDiv extends Field[Boolean]
/** Function for building some kind of coherence manager agent */
case object BuildL2CoherenceManager extends Field[(Int, Parameters) => CoherenceAgent]
/** Function for building some kind of tile connected to a reset signal */
case object BuildTiles extends Field[Seq[(Bool, Parameters) => Tile]]
/** Enable DMA engine */
case object UseDma extends Field[Boolean]

case object UseStreamLoopback extends Field[Boolean]
case object StreamLoopbackSize extends Field[Int]
case object StreamLoopbackWidth extends Field[Int]

/** Utility trait for quick access to some relevant parameters */
trait HasTopLevelParameters {
  implicit val p: Parameters
  lazy val useDma = p(UseDma)
  lazy val nTiles = p(NTiles)
  lazy val nCachedTilePorts = p(TLKey("L1toL2")).nCachingClients
  lazy val nUncachedTilePorts =
    p(TLKey("L1toL2")).nCachelessClients - (if (useDma) 2 else 1)
  lazy val htifW = p(HtifKey).width
  lazy val csrAddrBits = 12
  lazy val nMemChannels = p(NMemoryChannels)
  lazy val nBanksPerMemChannel = p(NBanksPerMemoryChannel)
  lazy val nBanks = nMemChannels*nBanksPerMemChannel
  lazy val lsb = p(BankIdLSB)
  lazy val nMemReqs = p(NOutstandingMemReqsPerChannel)
  lazy val mifAddrBits = p(MIFAddrBits)
  lazy val mifDataBeats = p(MIFDataBeats)
  lazy val xLen = p(XLen)
  lazy val nSCR =  p(HtifKey).nSCR
  lazy val scrAddrBits = log2Up(nSCR)
  lazy val scrDataBits = 64
  lazy val scrDataBytes = scrDataBits / 8
  lazy val memoryChannelMuxConfigs = p(MemoryChannelMuxConfigs)
  //require(lsb + log2Up(nBanks) < mifAddrBits)
}

class MemBackupCtrlIO extends Bundle {
  val en = Bool(INPUT)
  val in_valid = Bool(INPUT)
  val out_ready = Bool(INPUT)
  val out_valid = Bool(OUTPUT)
}

/** Top-level io for the chip */
class BasicTopIO(implicit val p: Parameters) extends ParameterizedBundle()(p)
    with HasTopLevelParameters {
  val host = new HostIO(htifW)
  val mem_backup_ctrl = new MemBackupCtrlIO
}

class TopIO(implicit p: Parameters) extends BasicTopIO()(p) {
  val mem = new MemIO // Todo: Vec(nMemChannels, new NastiIO)
}

object TopUtils {
  // Connect two Nasti interfaces with queues in-between
  def connectNasti(outer: NastiIO, inner: NastiIO)(implicit p: Parameters) {
    val mifDataBeats = p(MIFDataBeats)
    outer.ar <> Queue(inner.ar)
    outer.aw <> Queue(inner.aw)
    outer.w  <> Queue(inner.w, mifDataBeats)
    inner.r  <> Queue(outer.r, mifDataBeats)
    inner.b  <> Queue(outer.b)
  }
}

/** Top-level module for the chip */
//TODO: Remove this wrapper once multichannel DRAM controller is provided
class Top(topParams: Parameters) extends Module with HasTopLevelParameters {
  implicit val p = topParams
  val io = new TopIO

  // Build an Uncore and a set of Tiles
  val innerTLParams = p.alterPartial({case TLId => "L1toL2" })
  val uncore = Module(new Uncore()(innerTLParams))
  val tileList = uncore.io.htif zip p(BuildTiles) map { case(hl, bt) => bt(hl.reset, p) }

  // Connect each tile to the HTIF
  uncore.io.htif.zip(tileList).zipWithIndex.foreach {
    case ((hl, tile), i) =>
      tile.io.host.id := UInt(i)
      tile.io.host.reset := Reg(next=Reg(next=hl.reset))
      tile.io.host.csr.req <> Queue(hl.csr.req)
      hl.csr.resp <> Queue(tile.io.host.csr.resp)
      hl.debug_stats_csr := tile.io.host.debug_stats_csr
  }

  // Connect the uncore to the tile memory ports, HostIO and MemIO
  uncore.io.tiles_cached <> tileList.map(_.io.cached).flatten
  uncore.io.tiles_uncached <> tileList.map(_.io.uncached).flatten
  io.host <> uncore.io.host
  if (p(UseBackupMemoryPort)) { io.mem_backup_ctrl <> uncore.io.mem_backup_ctrl }
<<<<<<< HEAD
  /* TODO:
=======
  else { uncore.io.mem_backup_ctrl.en := Bool(false) }

>>>>>>> 8ed40717
  io.mem.zip(uncore.io.mem).foreach { case (outer, inner) =>
    TopUtils.connectNasti(outer, inner)
    // Memory cache type should be normal non-cacheable bufferable
    outer.ar.bits.cache := UInt("b0011")
    outer.aw.bits.cache := UInt("b0011")
  }
  */
  // TODO: support nasti
  // MemIO & DRAM Counters
  val arb = Module(new NastiArbiter(nMemChannels))
  val conv = Module(new MemIONastiIOConverter(p(CacheBlockOffsetBits))) 
  arb.io.master.zip(uncore.io.mem).foreach { case (outer, inner) =>
    TopUtils.connectNasti(outer, inner)
    // Memory cache type should be normal non-cacheable bufferable
    outer.ar.bits.cache := UInt("b0011")
    outer.aw.bits.cache := UInt("b0011")
  }
  conv.io.nasti <> arb.io.slave
  io.mem <> conv.io.mem
  if (p(UseDRAMCounters)) {
    val dramCntr = Module(new DRAMCounters)
    dramCntr.io.req_cmd.bits  := conv.io.mem.req_cmd.bits
    dramCntr.io.req_cmd.valid := conv.io.mem.req_cmd.valid
    dramCntr.io.req_cmd_ready := io.mem.req_cmd.ready
  }
}

/** Wrapper around everything that isn't a Tile.
  *
  * Usually this is clocked and/or place-and-routed separately from the Tiles.
  * Contains the Host-Target InterFace module (HTIF).
  */
class Uncore(implicit val p: Parameters) extends Module
    with HasTopLevelParameters {
  val io = new Bundle {
    val host = new HostIO(htifW)
    val mem = Vec(nMemChannels, new NastiIO)
    val tiles_cached = Vec(nCachedTilePorts, new ClientTileLinkIO).flip
    val tiles_uncached = Vec(nUncachedTilePorts, new ClientUncachedTileLinkIO).flip
    val htif = Vec(nTiles, new HtifIO).flip
    val mem_backup_ctrl = new MemBackupCtrlIO
    val mmio = new NastiIO
  }

  val htif = Module(new Htif(CSRs.mreset)) // One HTIF module per chip
  val outmemsys = Module(new OuterMemorySystem) // NoC, LLC and SerDes
  outmemsys.io.incoherent := htif.io.cpu.map(_.reset)
  outmemsys.io.htif_uncached <> htif.io.mem
  outmemsys.io.tiles_uncached <> io.tiles_uncached
  outmemsys.io.tiles_cached <> io.tiles_cached

  for (i <- 0 until nTiles) {
    io.htif(i).reset := htif.io.cpu(i).reset
    io.htif(i).id := htif.io.cpu(i).id
    htif.io.cpu(i).debug_stats_csr <> io.htif(i).debug_stats_csr

    val csr_arb = Module(new SmiArbiter(2, xLen, csrAddrBits))
    csr_arb.io.in(0) <> htif.io.cpu(i).csr
    csr_arb.io.in(1) <> outmemsys.io.csr(i)
    io.htif(i).csr <> csr_arb.io.out
  }

  // Arbitrate SCR access between MMIO and HTIF
  val addrHashMap = new AddrHashMap(p(GlobalAddrMap), p(MMIOBase))
  val scrFile = Module(new SCRFile("UNCORE_SCR",addrHashMap("conf:scr").start))
  val scrArb = Module(new SmiArbiter(2, scrDataBits, scrAddrBits))
  scrArb.io.in(0) <> htif.io.scr
  scrArb.io.in(1) <> outmemsys.io.scr
  scrFile.io.smi <> scrArb.io.out
  scrFile.io.scr.attach(UInt(nTiles), "N_CORES", false, true)
  scrFile.io.scr.attach(UInt(p(MMIOBase) >> 20), "MMIO_BASE", false, true)
  // scrFile.io.scr <> (... your SCR connections ...)

  // Configures the enabled memory channels.  This can't be changed while the
  // chip is actively using memory, as it both drops Nasti messages and garbles
  // all of memory.
  val memory_channel_mux_select = scrFile.io.scr.attach(
    Reg(UInt(width = log2Up(memoryChannelMuxConfigs.size))),
    "MEMORY_CHANNEL_MUX_SELECT")
  outmemsys.io.memory_channel_mux_select := memory_channel_mux_select

  val deviceTree = Module(new NastiROM(p(DeviceTree).toSeq))
  deviceTree.io <> outmemsys.io.deviceTree

  // Wire the htif to the memory port(s) and host interface
  io.host.debug_stats_csr := htif.io.host.debug_stats_csr
  io.mem <> outmemsys.io.mem
  if(p(UseHtifClockDiv)) {
    outmemsys.io.mem_backup_en := io.mem_backup_ctrl.en
    VLSIUtils.padOutHTIFWithDividedClock(htif.io.host, scrFile.io.scr,
      outmemsys.io.mem_backup, io.mem_backup_ctrl, io.host, htifW)
  } else {
    htif.io.host.out <> io.host.out
    htif.io.host.in <> io.host.in
  }
}

/** The whole outer memory hierarchy, including a NoC, some kind of coherence
  * manager agent, and a converter from TileLink to MemIO.
  */ 
class OuterMemorySystem(implicit val p: Parameters) extends Module with HasTopLevelParameters {
  val io = new Bundle {
    val tiles_cached = Vec(nCachedTilePorts, new ClientTileLinkIO).flip
    val tiles_uncached = Vec(nUncachedTilePorts, new ClientUncachedTileLinkIO).flip
    val htif_uncached = (new ClientUncachedTileLinkIO).flip
    val incoherent = Vec(nTiles, Bool()).asInput
    val mem = Vec(nMemChannels, new NastiIO)
    val mem_backup = new MemSerializedIO(htifW)
    val mem_backup_en = Bool(INPUT)
    val memory_channel_mux_select = UInt(INPUT, log2Up(memoryChannelMuxConfigs.size))
    val csr = Vec(nTiles, new SmiIO(xLen, csrAddrBits))
    val scr = new SmiIO(xLen, scrAddrBits)
    val deviceTree = new NastiIO
  }

  val dmaOpt = if (p(UseDma))
    Some(Module(new DmaEngine(
      DmaCtrlRegNumbers.CSR_BASE + DmaCtrlRegNumbers.OUTSTANDING)))
    else None
  val mmioBase = p(MMIOBase)

  // Create a simple L1toL2 NoC between the tiles+htif and the banks of outer memory
  // Cached ports are first in client list, making sharerToClientId just an indentity function
  // addrToBank is sed to hash physical addresses (of cache blocks) to banks (and thereby memory channels)
  val ordered_clients = (io.tiles_cached ++
    (io.tiles_uncached ++ dmaOpt.map(_.io.mem) :+ io.htif_uncached)
      .map(TileLinkIOWrapper(_))) 
  def sharerToClientId(sharerId: UInt) = sharerId
  def addrToBank(addr: Bits): UInt = {
    Mux(addr.toUInt < UInt(mmioBase >> log2Up(p(CacheBlockBytes))),
      if (nBanks > 1) addr(lsb + log2Up(nBanks) - 1, lsb) else UInt(0),
      UInt(nBanks))
  }
  val preBuffering = TileLinkDepths(2,2,2,2,2)
  val postBuffering = TileLinkDepths(0,0,1,0,0) //TODO: had EOS24 crit path on inner.release
  val l1tol2net = Module(new RocketChipTileLinkCrossbar(addrToBank, sharerToClientId, preBuffering, postBuffering))

  // Create point(s) of coherence serialization
  val managerEndpoints = List.tabulate(nBanks){id => p(BuildL2CoherenceManager)(id, p)}
  managerEndpoints.foreach { _.incoherent := io.incoherent }

  val mmioManager = Module(new MMIOTileLinkManager()(p.alterPartial({
    case TLId => "L1toL2"
    case InnerTLId => "L1toL2"
    case OuterTLId => "L2toMC"
  })))

  // Wire the tiles and htif to the TileLink client ports of the L1toL2 network,
  // and coherence manager(s) to the other side
  l1tol2net.io.clients <> ordered_clients
  l1tol2net.io.managers <> managerEndpoints.map(_.innerTL) :+ mmioManager.io.inner

  // Create a converter between TileLinkIO and MemIO for each channel
  val outerTLParams = p.alterPartial({ case TLId => "L2toMC" })
  val outermostTLParams = p.alterPartial({case TLId => "Outermost"})
  val backendBuffering = TileLinkDepths(0,0,0,0,0)

  val addrMap = p(GlobalAddrMap)
  val addrHashMap = new AddrHashMap(addrMap, mmioBase)
  val nMasters = (if (dmaOpt.isEmpty) 2 else 3)
  val nSlaves = addrHashMap.nEntries

  println("Generated Address Map")
  for ((name, base, size, _) <- addrHashMap.sortedEntries) {
    println(f"\t$name%s $base%x - ${base + size - 1}%x")
  }

  val mmio_ic = Module(new NastiRecursiveInterconnect(nMasters, nSlaves, addrMap, mmioBase))

  val channelConfigs = p(MemoryChannelMuxConfigs)
  require(channelConfigs.sortWith(_ > _)(0) == nMemChannels,
                "More memory channels elaborated than can be enabled")
  val mem_ic =
    if (channelConfigs.size == 1) {
      val ic = Module(new NastiMemoryInterconnect(nBanksPerMemChannel, nMemChannels))
      ic
    } else {
      val nBanks = nBanksPerMemChannel * nMemChannels
      val ic = Module(new NastiMemorySelector(nBanks, nMemChannels, channelConfigs))
      ic.io.select := io.memory_channel_mux_select
      ic
    }

  for ((bank, i) <- managerEndpoints.zipWithIndex) {
    val unwrap = Module(new ClientTileLinkIOUnwrapper()(outerTLParams))
    val narrow = Module(new TileLinkIONarrower("L2toMC", "Outermost"))
    val conv = Module(new NastiIOTileLinkIOConverter()(outermostTLParams))
    unwrap.io.in <> ClientTileLinkEnqueuer(bank.outerTL, backendBuffering)(outerTLParams)
    narrow.io.in <> unwrap.io.out
    conv.io.tl <> narrow.io.out
    TopUtils.connectNasti(mem_ic.io.masters(i), conv.io.nasti)
  }

  val mmio_narrow = Module(new TileLinkIONarrower("L2toMC", "Outermost"))
  val mmio_conv = Module(new NastiIOTileLinkIOConverter()(outermostTLParams))
  mmio_narrow.io.in <> mmioManager.io.outer
  mmio_conv.io.tl <> mmio_narrow.io.out
  TopUtils.connectNasti(mmio_ic.io.masters(0), mmio_conv.io.nasti)

  val rtc = Module(new RTC(CSRs.mtime))
  mmio_ic.io.masters(1) <> rtc.io

  dmaOpt.foreach { dma =>
    mmio_ic.io.masters(2) <> dma.io.mmio
    dma.io.ctrl <> mmio_ic.io.slaves(addrHashMap("devices:dma").port)
  }

  for (i <- 0 until nTiles) {
    val csrName = s"conf:csr$i"
    val csrPort = addrHashMap(csrName).port
    val conv = Module(new SmiIONastiIOConverter(xLen, csrAddrBits))
    conv.io.nasti <> mmio_ic.io.slaves(csrPort)
    io.csr(i) <> conv.io.smi
  }

  val scr_conv = Module(new SmiIONastiIOConverter(scrDataBits, scrAddrBits))
  scr_conv.io.nasti <> mmio_ic.io.slaves(addrHashMap("conf:scr").port)
  io.scr <> scr_conv.io.smi

  if (p(UseStreamLoopback)) {
    val lo_width = p(StreamLoopbackWidth)
    val lo_size = p(StreamLoopbackSize)
    val lo_conv = Module(new NastiIOStreamIOConverter(lo_width))
    lo_conv.io.nasti <> mmio_ic.io.slaves(addrHashMap("devices:loopback").port)
    lo_conv.io.stream.in <> Queue(lo_conv.io.stream.out, lo_size)
  }

  io.deviceTree <> mmio_ic.io.slaves(addrHashMap("conf:devicetree").port)

  val mem_channels = mem_ic.io.slaves
  // Create a SerDes for backup memory port
  if(p(UseBackupMemoryPort)) {
    VLSIUtils.doOuterMemorySystemSerdes(
      mem_channels, io.mem, io.mem_backup, io.mem_backup_en,
<<<<<<< HEAD
      nMemChannels, htifW, p(CacheBlockOffsetBits))
  } else { io.mem <> mem_channels }
}

case object UseDRAMCounters extends Field[Boolean]
case object BankNumBits extends Field[Int]
case object BankBitOffset extends Field[Int]
case object RowNumBits extends Field[Int]
case object RowBitOffset extends Field[Int]
class DRAMCounters(implicit p: Parameters) extends Module {
  val io = new Bundle {
    val req_cmd = Valid(new MemReqCmd).flip
    val req_cmd_ready = Bool(INPUT)
    def fire(dummy: Int = 0) = req_cmd.valid && req_cmd_ready
  }
  val bankNumBits   = p(BankNumBits)
  val bankBitOffset = p(BankBitOffset)
  val rowNumBits    = p(RowNumBits)
  val rowBitOffset  = p(RowBitOffset)
  val bankNum = io.req_cmd.bits.addr(bankNumBits+bankBitOffset-1, bankBitOffset)
  val rowNum  = io.req_cmd.bits.addr(rowNumBits+rowBitOffset-1, rowBitOffset)
  val rowNumArray = Reg(Vec.fill(1 << bankNumBits){SInt(width=rowNumBits)})
  val isWr = io.req_cmd.bits.rw
  val isSameBank = rowNumArray(bankNum) === rowNum
  when(reset) { 
    rowNumArray foreach (_ := SInt(-1))
  }.elsewhen(io.fire()) {
    rowNumArray(bankNum) := rowNum 
  }
  strober.transforms.addCounter(this, io.fire() && !isWr &&  isSameBank, "ReadSameRowCounter")
  strober.transforms.addCounter(this, io.fire() && !isWr && !isSameBank, "ReadDiffRowCounter")
  strober.transforms.addCounter(this, io.fire() && isWr &&  isSameBank, "WriteSameRowCounter")
  strober.transforms.addCounter(this, io.fire() && isWr && !isSameBank, "WriteDiffRowCounter")
}

// Strober
class TopWrapper(p: Parameters) extends strober.SimWrapper(new Top(p))(p) {
  // Retiming annotation
  target.tileList foreach {
    case tile: RocketTile => tile.fpuOpt match {
      case None =>
      case Some(fpu) => 
        strober.transforms.addRetiming(fpu.ifpu, fpu.ifpu.latency)
        strober.transforms.addRetiming(fpu.sfma, fpu.sfma.latency)
        strober.transforms.addRetiming(fpu.dfma, fpu.dfma.latency)
        fpu.children foreach {
          case divSqrt: hardfloat.DivSqrtRecF64 =>
            strober.transforms.addRetiming(divSqrt, 27)
          case _ =>
        }
    }
    case tile: boom.BOOMTile => tile.core.exe_units foreach {
      case exe: boom.ALUExeUnit if exe.hasFFlags =>
        if (exe.has_fpu) {
          val fpu = exe.fpu.fpu
          strober.transforms.addRetiming(fpu.ifpu, fpu.ifpu.latency)
          strober.transforms.addRetiming(fpu.sfma, fpu.sfma.latency)
          strober.transforms.addRetiming(fpu.dfma, fpu.dfma.latency)
        }
        if (exe.has_fdiv) {
          val fdiv = exe.fdivsqrt.divsqrt
          strober.transforms.addRetiming(fdiv, 27)
        }
      case exe: boom.ALUMemExeUnit if exe.hasFFlags =>
        if (exe.has_fpu) {
          val fpu = exe.fpu.fpu
          strober.transforms.addRetiming(fpu.ifpu, fpu.ifpu.latency)
          strober.transforms.addRetiming(fpu.sfma, fpu.sfma.latency)
          strober.transforms.addRetiming(fpu.dfma, fpu.dfma.latency)
        }
        if (exe.has_fdiv) {
          val fdiv = exe.fdivsqrt.divsqrt
          strober.transforms.addRetiming(fdiv, 27)
        }
      case _ => 
    } 
    case _ =>
  }
  // MemIO annotation
  strober.SimMemIO(target.io.mem)
}
class NastiShim(p: Parameters) extends strober.NastiShim(new TopWrapper(p))(p)
=======
      1, htifW, p(CacheBlockOffsetBits))
    for (i <- 1 until nMemChannels) { io.mem(i) <> mem_channels(i) }
    val mem_request = mem_channels.map(io => io.ar.valid || io.aw.valid).reduce(_ || _)
    val config_nchannels = Vec(channelConfigs.map(i => UInt(i)))(io.memory_channel_mux_select)
    assert(!mem_request || !io.mem_backup_en || config_nchannels === UInt(1),
           "Backup memory port only works when 1 memory channel is enabled")
    require(channelConfigs.sortWith(_ < _)(0) == 1,
                  "Backup memory port requires a single memory port mux config")
  } else {
    io.mem <> mem_channels
    io.mem_backup.req.valid := Bool(false)
  }
}
>>>>>>> 8ed40717
<|MERGE_RESOLUTION|>--- conflicted
+++ resolved
@@ -122,12 +122,9 @@
   uncore.io.tiles_uncached <> tileList.map(_.io.uncached).flatten
   io.host <> uncore.io.host
   if (p(UseBackupMemoryPort)) { io.mem_backup_ctrl <> uncore.io.mem_backup_ctrl }
-<<<<<<< HEAD
+  else { uncore.io.mem_backup_ctrl.en := Bool(false) }
+
   /* TODO:
-=======
-  else { uncore.io.mem_backup_ctrl.en := Bool(false) }
-
->>>>>>> 8ed40717
   io.mem.zip(uncore.io.mem).foreach { case (outer, inner) =>
     TopUtils.connectNasti(outer, inner)
     // Memory cache type should be normal non-cacheable bufferable
@@ -362,9 +359,18 @@
   if(p(UseBackupMemoryPort)) {
     VLSIUtils.doOuterMemorySystemSerdes(
       mem_channels, io.mem, io.mem_backup, io.mem_backup_en,
-<<<<<<< HEAD
-      nMemChannels, htifW, p(CacheBlockOffsetBits))
-  } else { io.mem <> mem_channels }
+      1, htifW, p(CacheBlockOffsetBits))
+    for (i <- 1 until nMemChannels) { io.mem(i) <> mem_channels(i) }
+    val mem_request = mem_channels.map(io => io.ar.valid || io.aw.valid).reduce(_ || _)
+    val config_nchannels = Vec(channelConfigs.map(i => UInt(i)))(io.memory_channel_mux_select)
+    assert(!mem_request || !io.mem_backup_en || config_nchannels === UInt(1),
+           "Backup memory port only works when 1 memory channel is enabled")
+    require(channelConfigs.sortWith(_ < _)(0) == 1,
+                  "Backup memory port requires a single memory port mux config")
+  } else {
+    io.mem <> mem_channels
+    io.mem_backup.req.valid := Bool(false)
+  }
 }
 
 case object UseDRAMCounters extends Field[Boolean]
@@ -444,19 +450,4 @@
   // MemIO annotation
   strober.SimMemIO(target.io.mem)
 }
-class NastiShim(p: Parameters) extends strober.NastiShim(new TopWrapper(p))(p)
-=======
-      1, htifW, p(CacheBlockOffsetBits))
-    for (i <- 1 until nMemChannels) { io.mem(i) <> mem_channels(i) }
-    val mem_request = mem_channels.map(io => io.ar.valid || io.aw.valid).reduce(_ || _)
-    val config_nchannels = Vec(channelConfigs.map(i => UInt(i)))(io.memory_channel_mux_select)
-    assert(!mem_request || !io.mem_backup_en || config_nchannels === UInt(1),
-           "Backup memory port only works when 1 memory channel is enabled")
-    require(channelConfigs.sortWith(_ < _)(0) == 1,
-                  "Backup memory port requires a single memory port mux config")
-  } else {
-    io.mem <> mem_channels
-    io.mem_backup.req.valid := Bool(false)
-  }
-}
->>>>>>> 8ed40717
+class NastiShim(p: Parameters) extends strober.NastiShim(new TopWrapper(p))(p)