// See LICENSE for license details.

package rocketchip

import Chisel._
import cde.{Parameters, Field}
import junctions._
import uncore._
import rocket._
import rocket.Util._

/** Top-level parameters of RocketChip, values set in e.g. PublicConfigs.scala */

/** Number of tiles */
case object NTiles extends Field[Int]
/** Number of memory channels */
case object NMemoryChannels extends Field[Int]
/** Number of banks per memory channel */
case object NBanksPerMemoryChannel extends Field[Int]
/** Maximum number of banks per memory channel, when configurable */
case object MaxBanksPerMemoryChannel extends Field[Int]
/** Dynamic memory channel configurations */
case object MemoryChannelMuxConfigs extends Field[List[Int]]
/** Least significant bit of address used for bank partitioning */
case object BankIdLSB extends Field[Int]
/** Number of outstanding memory requests */
case object NOutstandingMemReqsPerChannel extends Field[Int]
/** Whether to use the slow backup memory port [VLSI] */
case object UseBackupMemoryPort extends Field[Boolean]
/** Whether to divide HTIF clock */
case object UseHtifClockDiv extends Field[Boolean]
/** Function for building some kind of coherence manager agent */
case object BuildL2CoherenceManager extends Field[(Int, Parameters) => CoherenceAgent]
/** Function for building some kind of tile connected to a reset signal */
case object BuildTiles extends Field[Seq[(Bool, Parameters) => Tile]]
/** Enable DMA engine */
case object UseDma extends Field[Boolean]
/** A string describing on-chip devices, readable by target software */
case object ConfigString extends cde.Field[Array[Byte]]

case object UseStreamLoopback extends Field[Boolean]
case object StreamLoopbackSize extends Field[Int]
case object StreamLoopbackWidth extends Field[Int]

/** Utility trait for quick access to some relevant parameters */
trait HasTopLevelParameters {
  implicit val p: Parameters
  lazy val useDma = p(UseDma)
  lazy val nTiles = p(NTiles)
  lazy val nCachedTilePorts = p(TLKey("L1toL2")).nCachingClients
  lazy val nUncachedTilePorts =
    p(TLKey("L1toL2")).nCachelessClients - (if (useDma) 2 else 1)
  lazy val htifW = p(HtifKey).width
  lazy val csrAddrBits = 12
  lazy val nMemChannels = p(NMemoryChannels)
  lazy val nBanksPerMemChannel = p(NBanksPerMemoryChannel)
  lazy val nBanks = nMemChannels*nBanksPerMemChannel
  lazy val lsb = p(BankIdLSB)
  lazy val nMemReqs = p(NOutstandingMemReqsPerChannel)
  lazy val mifAddrBits = p(MIFAddrBits)
  lazy val mifDataBeats = p(MIFDataBeats)
  lazy val xLen = p(XLen)
  lazy val nSCR =  p(HtifKey).nSCR
  lazy val scrAddrBits = log2Up(nSCR)
  lazy val scrDataBits = 64
  lazy val scrDataBytes = scrDataBits / 8
  lazy val memoryChannelMuxConfigs = p(MemoryChannelMuxConfigs)
  //require(lsb + log2Up(nBanks) < mifAddrBits)
}

class MemBackupCtrlIO extends Bundle {
  val en = Bool(INPUT)
  val in_valid = Bool(INPUT)
  val out_ready = Bool(INPUT)
  val out_valid = Bool(OUTPUT)
}

/** Top-level io for the chip */
class BasicTopIO(implicit val p: Parameters) extends ParameterizedBundle()(p)
    with HasTopLevelParameters {
  val host = new HostIO(htifW)
  val mem_backup_ctrl = new MemBackupCtrlIO
}

class TopIO(implicit p: Parameters) extends BasicTopIO()(p) {
  val mem = Vec(nMemChannels, new NastiIO)
}

object TopUtils {
  // Connect two Nasti interfaces with queues in-between
  def connectNasti(outer: NastiIO, inner: NastiIO)(implicit p: Parameters) {
    val mifDataBeats = p(MIFDataBeats)
    outer.ar <> Queue(inner.ar)
    outer.aw <> Queue(inner.aw)
    outer.w  <> Queue(inner.w, mifDataBeats)
    inner.r  <> Queue(outer.r, mifDataBeats)
    inner.b  <> Queue(outer.b)
  }
}

/** Top-level module for the chip */
//TODO: Remove this wrapper once multichannel DRAM controller is provided
class Top(topParams: Parameters) extends Module with HasTopLevelParameters {
  implicit val p = topParams
  val io = new TopIO

  // Build an Uncore and a set of Tiles
  val innerTLParams = p.alterPartial({case TLId => "L1toL2" })
  val uncore = Module(new Uncore()(innerTLParams))
  val tileList = uncore.io.htif zip p(BuildTiles) map { case(hl, bt) => bt(hl.reset, p) }

  // Connect each tile to the HTIF
  uncore.io.htif.zip(tileList).zipWithIndex.foreach {
    case ((hl, tile), i) =>
      tile.io.host.id := UInt(i)
      tile.io.host.reset := Reg(next=Reg(next=hl.reset))
      tile.io.host.csr.req <> Queue(hl.csr.req)
      hl.csr.resp <> Queue(tile.io.host.csr.resp)
      hl.debug_stats_csr := tile.io.host.debug_stats_csr
  }

  // Connect the uncore to the tile memory ports, HostIO and MemIO
  uncore.io.tiles_cached <> tileList.map(_.io.cached).reduce(_++_)
  uncore.io.tiles_uncached <> tileList.map(_.io.uncached).reduce(_++_)
  io.host <> uncore.io.host
  if (p(UseBackupMemoryPort)) { io.mem_backup_ctrl <> uncore.io.mem_backup_ctrl }
  else { uncore.io.mem_backup_ctrl.en := Bool(false) }

  io.mem.zip(uncore.io.mem).foreach { case (outer, inner) =>
    TopUtils.connectNasti(outer, inner)
    // Memory cache type should be normal non-cacheable bufferable
    outer.ar.bits.cache := UInt("b0011")
    outer.aw.bits.cache := UInt("b0011")
  }
}

/** Wrapper around everything that isn't a Tile.
  *
  * Usually this is clocked and/or place-and-routed separately from the Tiles.
  * Contains the Host-Target InterFace module (HTIF).
  */
class Uncore(implicit val p: Parameters) extends Module
    with HasTopLevelParameters {
  val io = new Bundle {
    val host = new HostIO(htifW)
    val mem = Vec(nMemChannels, new NastiIO)
    val tiles_cached = Vec(nCachedTilePorts, new ClientTileLinkIO).flip
    val tiles_uncached = Vec(nUncachedTilePorts, new ClientUncachedTileLinkIO).flip
    val htif = Vec(nTiles, new HtifIO).flip
    val mem_backup_ctrl = new MemBackupCtrlIO
    val mmio = new NastiIO
  }

  val htif = Module(new Htif(CSRs.mreset)) // One HTIF module per chip
  val outmemsys = Module(new OuterMemorySystem) // NoC, LLC and SerDes
  outmemsys.io.incoherent := htif.io.cpu.map(_.reset)
  outmemsys.io.htif_uncached <> htif.io.mem
  outmemsys.io.tiles_uncached <> io.tiles_uncached
  outmemsys.io.tiles_cached <> io.tiles_cached

  for (i <- 0 until nTiles) {
    io.htif(i).reset := htif.io.cpu(i).reset
    io.htif(i).id := htif.io.cpu(i).id
    htif.io.cpu(i).debug_stats_csr <> io.htif(i).debug_stats_csr

    val csr_arb = Module(new SmiArbiter(2, xLen, csrAddrBits))
    csr_arb.io.in(0) <> htif.io.cpu(i).csr
    csr_arb.io.in(1) <> outmemsys.io.csr(i)
    io.htif(i).csr <> csr_arb.io.out
  }

  // Arbitrate SCR access between MMIO and HTIF
  val addrHashMap = new AddrHashMap(p(GlobalAddrMap), p(MMIOBase))
  val scrFile = Module(new SCRFile("UNCORE_SCR",addrHashMap("conf:scr").start))
  val scrArb = Module(new SmiArbiter(2, scrDataBits, scrAddrBits))
  scrArb.io.in(0) <> htif.io.scr
  scrArb.io.in(1) <> outmemsys.io.scr
  scrFile.io.smi <> scrArb.io.out
  scrFile.io.scr.attach(Wire(init = UInt(nTiles)), "N_CORES")
  scrFile.io.scr.attach(Wire(init = UInt(p(MMIOBase) >> 20)), "MMIO_BASE")
  // scrFile.io.scr <> (... your SCR connections ...)

  // Configures the enabled memory channels.  This can't be changed while the
  // chip is actively using memory, as it both drops Nasti messages and garbles
  // all of memory.
  val memory_channel_mux_select = scrFile.io.scr.attach(
    Reg(UInt(width = log2Up(memoryChannelMuxConfigs.size))),
    "MEMORY_CHANNEL_MUX_SELECT")
  outmemsys.io.memory_channel_mux_select := memory_channel_mux_select

  val deviceTree = Module(new NastiROM(p(ConfigString).toSeq))
  deviceTree.io <> outmemsys.io.deviceTree

  // Wire the htif to the memory port(s) and host interface
  io.host.debug_stats_csr := htif.io.host.debug_stats_csr
  io.mem <> outmemsys.io.mem
  if(p(UseHtifClockDiv)) {
    outmemsys.io.mem_backup_en := io.mem_backup_ctrl.en
    VLSIUtils.padOutHTIFWithDividedClock(htif.io.host, scrFile.io.scr,
      outmemsys.io.mem_backup, io.mem_backup_ctrl, io.host, htifW)
  } else {
<<<<<<< HEAD
    val tie_mem_backup_io = new MemSerializedIO(htifW).asDirectionless
    val tie_mem_backup_ctrl = new MemBackupCtrlIO().asDirectionless
    tie_mem_backup_io.req.valid := Bool(false)
    tie_mem_backup_ctrl.en := Bool(false)
    tie_mem_backup_ctrl.in_valid := Bool(false)
    tie_mem_backup_ctrl.out_ready := Bool(false)
    VLSIUtils.padOutHTIFWithDividedClock(htif.io.host, scrFile.io.scr,
      tie_mem_backup_io, tie_mem_backup_ctrl, io.host, htifW)
=======
    io.host.out <> htif.io.host.out
    htif.io.host.in <> io.host.in
>>>>>>> 6c48dc34
  }
}

/** The whole outer memory hierarchy, including a NoC, some kind of coherence
  * manager agent, and a converter from TileLink to MemIO.
  */ 
class OuterMemorySystem(implicit val p: Parameters) extends Module with HasTopLevelParameters {
  val io = new Bundle {
    val tiles_cached = Vec(nCachedTilePorts, new ClientTileLinkIO).flip
    val tiles_uncached = Vec(nUncachedTilePorts, new ClientUncachedTileLinkIO).flip
    val htif_uncached = (new ClientUncachedTileLinkIO).flip
    val incoherent = Vec(nTiles, Bool()).asInput
    val mem = Vec(nMemChannels, new NastiIO)
    val mem_backup = new MemSerializedIO(htifW)
    val mem_backup_en = Bool(INPUT)
    val memory_channel_mux_select = UInt(INPUT, log2Up(memoryChannelMuxConfigs.size))
    val csr = Vec(nTiles, new SmiIO(xLen, csrAddrBits))
    val scr = new SmiIO(xLen, scrAddrBits)
    val deviceTree = new NastiIO
  }

  val dmaOpt = if (p(UseDma))
    Some(Module(new DmaEngine(
      DmaCtrlRegNumbers.CSR_BASE + DmaCtrlRegNumbers.OUTSTANDING)))
    else None
  val mmioBase = p(MMIOBase)

  // Create a simple L1toL2 NoC between the tiles+htif and the banks of outer memory
  // Cached ports are first in client list, making sharerToClientId just an indentity function
  // addrToBank is sed to hash physical addresses (of cache blocks) to banks (and thereby memory channels)
  val ordered_clients = (io.tiles_cached ++
    (io.tiles_uncached ++ dmaOpt.map(_.io.mem) :+ io.htif_uncached)
      .map(TileLinkIOWrapper(_))) 
  def sharerToClientId(sharerId: UInt) = sharerId
  def addrToBank(addr: Bits): UInt = {
    Mux(addr.toUInt < UInt(mmioBase >> log2Up(p(CacheBlockBytes))),
      if (nBanks > 1) addr(lsb + log2Up(nBanks) - 1, lsb) else UInt(0),
      UInt(nBanks))
  }
  val preBuffering = TileLinkDepths(2,2,2,2,2)
  val postBuffering = TileLinkDepths(2,2,2,2,2)
  val l1tol2net = Module(new RocketChipTileLinkCrossbar(addrToBank, sharerToClientId, preBuffering, postBuffering))

  // Create point(s) of coherence serialization
  val managerEndpoints = List.tabulate(nBanks){id => p(BuildL2CoherenceManager)(id, p)}
  managerEndpoints.foreach { _.incoherent := io.incoherent }

  val mmioManager = Module(new MMIOTileLinkManager()(p.alterPartial({
    case TLId => "L1toL2"
    case InnerTLId => "L1toL2"
    case OuterTLId => "L2toMC"
  })))

  // Wire the tiles and htif to the TileLink client ports of the L1toL2 network,
  // and coherence manager(s) to the other side
  l1tol2net.io.clients <> ordered_clients
  l1tol2net.io.managers <> managerEndpoints.map(_.innerTL) :+ mmioManager.io.inner

  // Create a converter between TileLinkIO and MemIO for each channel
  val outerTLParams = p.alterPartial({ case TLId => "L2toMC" })
  val outermostTLParams = p.alterPartial({case TLId => "Outermost"})
  val backendBuffering = TileLinkDepths(2,0,0,2,0)

  val addrMap = p(GlobalAddrMap)
  val addrHashMap = new AddrHashMap(addrMap, mmioBase)
  val nMasters = (if (dmaOpt.isEmpty) 2 else 3)
  val nSlaves = addrHashMap.nEntries

  // TODO: the code to print this stuff should live somewhere else
  println("Generated Address Map")
  for ((name, base, size, _) <- addrHashMap.sortedEntries) {
    println(f"\t$name%s $base%x - ${base + size - 1}%x")
  }
  println("Generated Configuration String")
  println(new String(p(ConfigString)))

  val mmio_ic = Module(new NastiRecursiveInterconnect(nMasters, nSlaves, addrMap, mmioBase))

  val channelConfigs = p(MemoryChannelMuxConfigs)
  require(channelConfigs.sortWith(_ > _)(0) == nMemChannels,
                "More memory channels elaborated than can be enabled")
  val mem_ic =
    if (channelConfigs.size == 1) {
      val ic = Module(new NastiMemoryInterconnect(nBanksPerMemChannel, nMemChannels))
      ic
    } else {
      val nBanks = nBanksPerMemChannel * nMemChannels
      val ic = Module(new NastiMemorySelector(nBanks, nMemChannels, channelConfigs))
      ic.io.select := io.memory_channel_mux_select
      ic
    }

  for ((bank, i) <- managerEndpoints.zipWithIndex) {
    val unwrap = Module(new ClientTileLinkIOUnwrapper()(outerTLParams))
    val narrow = Module(new TileLinkIONarrower("L2toMC", "Outermost"))
    val conv = Module(new NastiIOTileLinkIOConverter()(outermostTLParams))
    unwrap.io.in <> ClientTileLinkEnqueuer(bank.outerTL, backendBuffering)(outerTLParams)
    narrow.io.in <> unwrap.io.out
    conv.io.tl <> narrow.io.out
    TopUtils.connectNasti(mem_ic.io.masters(i), conv.io.nasti)
  }

  val mmio_narrow = Module(new TileLinkIONarrower("L2toMC", "Outermost"))
  val mmio_conv = Module(new NastiIOTileLinkIOConverter()(outermostTLParams))
  mmio_narrow.io.in <> mmioManager.io.outer
  mmio_conv.io.tl <> mmio_narrow.io.out
  TopUtils.connectNasti(mmio_ic.io.masters(0), mmio_conv.io.nasti)

  val rtc = Module(new RTC(CSRs.mtime))
  mmio_ic.io.masters(1) <> rtc.io

  dmaOpt.foreach { dma =>
    mmio_ic.io.masters(2) <> dma.io.mmio
    dma.io.ctrl <> mmio_ic.io.slaves(addrHashMap("devices:dma").port)
  }

  for (i <- 0 until nTiles) {
    val csrName = s"conf:csr$i"
    val csrPort = addrHashMap(csrName).port
    val conv = Module(new SmiIONastiIOConverter(xLen, csrAddrBits))
    conv.io.nasti <> mmio_ic.io.slaves(csrPort)
    io.csr(i) <> conv.io.smi
  }

  val scr_conv = Module(new SmiIONastiIOConverter(scrDataBits, scrAddrBits))
  scr_conv.io.nasti <> mmio_ic.io.slaves(addrHashMap("conf:scr").port)
  io.scr <> scr_conv.io.smi

  if (p(UseStreamLoopback)) {
    val lo_width = p(StreamLoopbackWidth)
    val lo_size = p(StreamLoopbackSize)
    val lo_conv = Module(new NastiIOStreamIOConverter(lo_width))
    lo_conv.io.nasti <> mmio_ic.io.slaves(addrHashMap("devices:loopback").port)
    lo_conv.io.stream.in <> Queue(lo_conv.io.stream.out, lo_size)
  }

  io.deviceTree <> mmio_ic.io.slaves(addrHashMap("conf:devicetree").port)

  val mem_channels = mem_ic.io.slaves
  // Create a SerDes for backup memory port
  if(p(UseBackupMemoryPort)) {
    VLSIUtils.doOuterMemorySystemSerdes(
      mem_channels, io.mem, io.mem_backup, io.mem_backup_en,
      1, htifW, p(CacheBlockOffsetBits))
    for (i <- 1 until nMemChannels) { io.mem(i) <> mem_channels(i) }
    val mem_request = mem_channels.map(io => io.ar.valid || io.aw.valid).reduce(_ || _)
    val config_nchannels = Vec(channelConfigs.map(i => UInt(i)))(io.memory_channel_mux_select)
    assert(!mem_request || !io.mem_backup_en || config_nchannels === UInt(1),
           "Backup memory port only works when 1 memory channel is enabled")
    require(channelConfigs.sortWith(_ < _)(0) == 1,
                  "Backup memory port requires a single memory port mux config")
  } else {
    io.mem <> mem_channels
    io.mem_backup.req.valid := Bool(false)
  }
}<|MERGE_RESOLUTION|>--- conflicted
+++ resolved
@@ -199,19 +199,8 @@
     VLSIUtils.padOutHTIFWithDividedClock(htif.io.host, scrFile.io.scr,
       outmemsys.io.mem_backup, io.mem_backup_ctrl, io.host, htifW)
   } else {
-<<<<<<< HEAD
-    val tie_mem_backup_io = new MemSerializedIO(htifW).asDirectionless
-    val tie_mem_backup_ctrl = new MemBackupCtrlIO().asDirectionless
-    tie_mem_backup_io.req.valid := Bool(false)
-    tie_mem_backup_ctrl.en := Bool(false)
-    tie_mem_backup_ctrl.in_valid := Bool(false)
-    tie_mem_backup_ctrl.out_ready := Bool(false)
-    VLSIUtils.padOutHTIFWithDividedClock(htif.io.host, scrFile.io.scr,
-      tie_mem_backup_io, tie_mem_backup_ctrl, io.host, htifW)
-=======
     io.host.out <> htif.io.host.out
     htif.io.host.in <> io.host.in
->>>>>>> 6c48dc34
   }
 }
 
